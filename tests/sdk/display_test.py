# Copyright 2024 Aegiq Ltd.
#
# Licensed under the Apache License, Version 2.0 (the "License");
# you may not use this file except in compliance with the License.
# You may obtain a copy of the License at
#
#     http://www.apache.org/licenses/LICENSE-2.0
#
# Unless required by applicable law or agreed to in writing, software
# distributed under the License is distributed on an "AS IS" BASIS,
# WITHOUT WARRANTIES OR CONDITIONS OF ANY KIND, either express or implied.
# See the License for the specific language governing permissions and
# limitations under the License.

# ruff: noqa: E722

import matplotlib
import matplotlib.pyplot as plt
import pytest

from lightworks import (
    Circuit,
    Display,
    DisplayError,
    Parameter,
    Unitary,
    random_unitary,
)


class TestDisplay:
    """Unit testing for display functionality of circuit."""

    def setup_method(self) -> None:
        """
        Create a circuit for testing with, this should utilise all components
        to ensure thorough testing.
        """
        self.circuit = Circuit(4)
        for i, m in enumerate([0, 2, 1, 2, 0, 1]):
            self.circuit.bs(m)
            self.circuit.ps(m, phi=Parameter(i, label=f"p{i}"))
            self.circuit.bs(m, loss=2)
            self.circuit.ps(m + 1, phi=3 * i)
            self.circuit.loss(m, loss=1)
        self.circuit.mode_swaps({0: 2, 2: 1, 1: 0})
        self.circuit.herald(1, 0, 0)
        self.circuit.add(Unitary(random_unitary(3, seed=1)), 1)
        self.circuit.add(Unitary(random_unitary(3, seed=1)), 0, group=True)
        circuit2 = Circuit(2)
        circuit2.bs(0)
        circuit2.ps(1, 2)
        circuit2.herald(2, 1, 1)
        self.circuit.add(circuit2, 1)
        circuit2.add(circuit2, group=True)
        self.circuit.add(circuit2, 1, group=True)

    def test_circuit_display_method(self):
        """Checks that the display method works without any errors arising."""
        try:
            self.circuit.display(display_loss=True)
        except:
            pytest.fail("Exception occurred during display operation.")

    def test_circuit_display_show_parameter_values(self):
        """
        Checks that the display method works without any errors arising when
        the show parameter values option is used.
        """
        try:
            self.circuit.display(display_loss=True, show_parameter_values=True)
        except:
            pytest.fail("Exception occurred during display operation.")

    def test_circuit_display_mode_labels(self):
        """
        Checks that the display method works without any errors arising when
        mode labels are specified.
        """
        try:
            self.circuit.display(
                display_loss=True, mode_labels=["a", "b", "c", "d"]
            )
        except:
            pytest.fail("Exception occurred during display operation.")

    def test_circuit_display_function(self):
        """
        Checks that a circuit passed to the display function is able to be
        processed without any exceptions arising.
        """
        try:
            Display(self.circuit, display_loss=True)
        except:
            pytest.fail("Exception occurred during display operation.")

    def test_circuit_display_function_mpl(self):
        """
        Checks that a circuit passed to the display function is able to be
        processed without any exceptions arising for the matplotlib method.
        """
        # NOTE: There is a non intermittent issue that occurs during testing
        # with the subplots method in mpl. This can be fixed by altering the
        # backend to Agg for these tests. Issue noted here:
        # https://stackoverflow.com/questions/71443540/intermittent-pytest-failures-complaining-about-missing-tcl-files-even-though-the
        original_backend = matplotlib.get_backend()
        matplotlib.use("Agg")
        try:
            Display(self.circuit, display_loss=True, display_type="mpl")
            plt.close()
        except:
            pytest.fail("Exception occurred during display operation.")
        # Reset backend after test
        matplotlib.use(original_backend)

    def test_display_type_error(self):
        """
        Confirms an error is raised when an invalid display type is passed to
        the display function.
        """
        with pytest.raises(DisplayError):
            self.circuit.display(display_type="not_valid")
        with pytest.raises(DisplayError):
<<<<<<< HEAD
            Display(self.circuit, display_type="not_valid")

    @pytest.mark.flaky(reruns=2)
    @pytest.mark.parametrize("display_type", ["svg", "mpl"])
    def test_incorrect_mode_labels(self, display_type):
        """
        Checks an error is raised in the dimension of the mode labels setting is
        incorrect.
        """
        labels = ["1"] * 20
        with pytest.raises(DisplayError):
            self.circuit.display(display_type=display_type, mode_labels=labels)
=======
            Display(self.circuit, display_type="not_valid")
>>>>>>> f2d0b813
<|MERGE_RESOLUTION|>--- conflicted
+++ resolved
@@ -121,7 +121,6 @@
         with pytest.raises(DisplayError):
             self.circuit.display(display_type="not_valid")
         with pytest.raises(DisplayError):
-<<<<<<< HEAD
             Display(self.circuit, display_type="not_valid")
 
     @pytest.mark.flaky(reruns=2)
@@ -133,7 +132,4 @@
         """
         labels = ["1"] * 20
         with pytest.raises(DisplayError):
-            self.circuit.display(display_type=display_type, mode_labels=labels)
-=======
-            Display(self.circuit, display_type="not_valid")
->>>>>>> f2d0b813
+            self.circuit.display(display_type=display_type, mode_labels=labels)